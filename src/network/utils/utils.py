--- conflicted
+++ resolved
@@ -112,8 +112,8 @@
             name = name[1:-1]
         if name not in vocab:
             vocab.append(name)
-<<<<<<< HEAD
     return vocab
+
 
 def get_params_dict_from_tf_variables(params, split_string, is_state=False):
     params_dict = {}
@@ -151,7 +151,4 @@
         location_predicted.append(np.argmax(probs))
         location_true.append(dataset[i][1][1])
     accuracy = accuracy_score(location_true, location_predicted)
-    return accuracy
-=======
-    return vocab
->>>>>>> 819ebb5f
+    return accuracy