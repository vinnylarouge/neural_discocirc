import os

import numpy as np
from pandas import DataFrame

import pickle
from tensorflow import keras

from network.big_network_models.add_scaled_logits_one_network import \
    AddScaledLogitsOneNetworkTrainer
from network.big_network_models.is_in_one_network import \
    IsInOneNetworkTrainer
from network.big_network_models.one_network_trainer_base import OneNetworkTrainer
from network.individual_networks_models.individual_networks_trainer_base_class import \
    IndividualNetworksTrainer
from network.individual_networks_models.is_in_trainer import \
    IsInIndividualNetworksTrainer

os.environ["CUDA_VISIBLE_DEVICES"] = "0"

# this should the the path to \Neural-DisCoCirc
# base_path = os.path.abspath('..')
base_path = os.path.abspath('.')

config = {
<<<<<<< HEAD
    "trainer": OneNetworkTrainer,
    "model_class": IsInOneNetworkTrainer,
    "dataset": "isin_dataset_task1_test.pkl",
    "vocab": "en_qa1.p",
    "model": "IsInOneNetworkTrainer/IsInOneNetworkTrainer_Oct_12_16_36"
=======
    "trainer": AddScaledLogitsOneNetworkTrainer,
    "dataset": "add_logits_dataset_task1_test.pkl",
    "vocab": "en_qa1.p",
    "model": "AddScaledLogitsOneNetworkTrainer_Oct_12_13_27"
>>>>>>> 98b3c2b6
}

def create_answer_dataframe(discocirc_trainer, vocab_dict, dataset):
    df = DataFrame([],
                   columns=['answer', 'correct', 'person', 'person_wire_no'])
    for i, (context_circuit_model, test) in enumerate(dataset):
        person, location = test

        answer_prob = discocirc_trainer.call((context_circuit_model, person))
        answer_id = np.argmax(answer_prob)

        given_answer = list(vocab_dict.keys())[
                           list(vocab_dict.values()).index(answer_id)],
        correct_answer_name = dataset[i][0][person].boxes[0].name

        print("answer: {}, correct: {}, person: {}, {}".format(
            given_answer, location, person, correct_answer_name))

        df.loc[len(df.index)] = [
            given_answer, location, person, correct_answer_name]

    df.to_csv("answers.csv")


def test(base_path, model_path, vocab_path, test_path):
    model_base_path = base_path + model_path + config["model"]
    test_base_path = base_path + test_path + config["dataset"]

    trainer_class = config["trainer"]

    print('Testing: {} from path {} with data {}'
          .format(trainer_class.__name__, model_base_path, test_base_path))

    print('loading vocabulary...')
    with open(base_path + vocab_path + config["vocab"], 'rb') as file:
        lexicon = pickle.load(file)

    print('initializing model...')
    discocirc_trainer = trainer_class.load_model(model_base_path, config['model_class'])

    print('loading pickled dataset...')
    with open(test_base_path, "rb") as f:
        dataset = pickle.load(f)

    print('compiling dataset (size: {})...'.format(len(dataset)))

<<<<<<< HEAD
=======
    # if issubclass(discocirc_trainer, IndividualNetworksTrainerBase):
    #     discocirc_trainer.dataset = discocirc_trainer.compile_dataset(dataset)

>>>>>>> 98b3c2b6
    discocirc_trainer.compile(optimizer=keras.optimizers.Adam(),
                              run_eagerly=True)

    accuracy = trainer_class.get_accuracy(discocirc_trainer, dataset)

    # print("The accuracy on the test set is", accuracy)

    create_answer_dataframe(discocirc_trainer, discocirc_trainer.vocab_dict, dataset)


if __name__ == "__main__":
    test(base_path,
         "/saved_models/",
         '/data/task_vocab_dicts/',
         "/data/pickled_dataset/")<|MERGE_RESOLUTION|>--- conflicted
+++ resolved
@@ -19,28 +19,22 @@
 os.environ["CUDA_VISIBLE_DEVICES"] = "0"
 
 # this should the the path to \Neural-DisCoCirc
-# base_path = os.path.abspath('..')
-base_path = os.path.abspath('.')
+base_path = os.path.abspath('..')
+# base_path = os.path.abspath('.')
 
 config = {
-<<<<<<< HEAD
     "trainer": OneNetworkTrainer,
     "model_class": IsInOneNetworkTrainer,
     "dataset": "isin_dataset_task1_test.pkl",
     "vocab": "en_qa1.p",
     "model": "IsInOneNetworkTrainer/IsInOneNetworkTrainer_Oct_12_16_36"
-=======
-    "trainer": AddScaledLogitsOneNetworkTrainer,
-    "dataset": "add_logits_dataset_task1_test.pkl",
-    "vocab": "en_qa1.p",
-    "model": "AddScaledLogitsOneNetworkTrainer_Oct_12_13_27"
->>>>>>> 98b3c2b6
 }
 
 def create_answer_dataframe(discocirc_trainer, vocab_dict, dataset):
     df = DataFrame([],
                    columns=['answer', 'correct', 'person', 'person_wire_no'])
-    for i, (context_circuit_model, test) in enumerate(dataset):
+    for i, (context_circuit_model, test) in enumerate(
+            discocirc_trainer.dataset):
         person, location = test
 
         answer_prob = discocirc_trainer.call((context_circuit_model, person))
@@ -77,24 +71,18 @@
 
     print('loading pickled dataset...')
     with open(test_base_path, "rb") as f:
-        dataset = pickle.load(f)
+        dataset = pickle.load(f)[:5]
 
     print('compiling dataset (size: {})...'.format(len(dataset)))
 
-<<<<<<< HEAD
-=======
-    # if issubclass(discocirc_trainer, IndividualNetworksTrainerBase):
-    #     discocirc_trainer.dataset = discocirc_trainer.compile_dataset(dataset)
-
->>>>>>> 98b3c2b6
     discocirc_trainer.compile(optimizer=keras.optimizers.Adam(),
                               run_eagerly=True)
 
     accuracy = trainer_class.get_accuracy(discocirc_trainer, dataset)
 
-    # print("The accuracy on the test set is", accuracy)
+    print("The accuracy on the test set is", accuracy)
 
-    create_answer_dataframe(discocirc_trainer, discocirc_trainer.vocab_dict, dataset)
+    # create_answer_dataframe(discocirc_trainer, vocab_dict, dataset)
 
 
 if __name__ == "__main__":
