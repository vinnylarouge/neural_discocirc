import os

import pickle
from datetime import datetime
from pathlib import Path

from tensorflow import keras
import wandb
from wandb.integration.keras import WandbCallback

from network.big_network_models.is_in_one_big_network import TrainerIsIn
from network.big_network_models.one_big_network import NeuralDisCoCirc
from network.callbacks import ValidationAccuracy, \
    ModelCheckpointWithoutSaveTraces
from sklearn.model_selection import train_test_split

from network.models.add_logits_trainer import DisCoCircTrainerAddLogits
from network.models.add_scaled_logits_trainer import \
    DisCoCircTrainerAddScaledLogits
from network.models.added_wires_to_logits_trainer import \
    DisCoCircTrainerAddedWiresToLogits
from network.models.is_in_trainer import DisCoCircTrainerIsIn
from network.models.lstm_trainer import DisCoCircTrainerLSTM
from network.models.textspace_trainer import DisCoCircTrainerTextspace
from network.models.trainer_base_class import DisCoCircTrainerBase


# os.environ["CUDA_VISIBLE_DEVICES"] = "0"


def train(base_path, save_path, vocab_path,
          data_path):
    trainer_class = config['trainer']

    print('Training: {} with data {}'
          .format(trainer_class.__name__, data_path))

    print('loading vocabulary...')
    with open(base_path + vocab_path + config["vocab"], 'rb') as file:
        lexicon = pickle.load(file)

    print('initializing model...')
<<<<<<< HEAD
    if issubclass(trainer_class, NeuralDisCoCirc):
        discocirc_trainer = TrainerIsIn(lexicon=lexicon, wire_dimension=10,
                                       hidden_layers=[10])
    else:
        discocirc_trainer = trainer_class.from_lexicon(lexicon,
                                                   config['wire_dimension'])
=======
    discocirc_trainer = trainer_class.from_lexicon(lexicon,
                                                   config['wire_dimension'],
                                                   hidden_layers=config['hidden_layers'],
                                                   is_in_hidden_layers=config['is_in_hidden_layers'],
                                                   relevance_hidden_layers=config['relevance_hidden_layers'])
>>>>>>> 95063250

    print('loading pickled dataset...')
    with open(base_path + data_path + config['dataset'],
              "rb") as f:
        # dataset is a tuple (context_circuit,(question_word_index, answer_word_index))
        dataset = pickle.load(f)

    train_dataset, validation_dataset = train_test_split(dataset,
                                                         test_size=0.1,
                                                         random_state=1)

    if issubclass(trainer_class, DisCoCircTrainerBase):
        print('compiling train dataset (size: {})...'.format(len(train_dataset)))
        # discocirc_trainer.compile_dataset(train_dataset)
        print('compiling validation dataset (size: {})...'
              .format(len(validation_dataset)))
        # discocirc_trainer.compile_dataset(validation_dataset, validation=True)

        discocirc_trainer.compile(optimizer=keras.optimizers.Adam(),
                              run_eagerly=True)

    datetime_string = datetime.now().strftime("%B_%d_%H_%M")

    tb_callback = keras.callbacks.TensorBoard(
        log_dir='logs/{}'.format(datetime_string),
        histogram_freq=0,
        write_graph=True,
        write_images=True,
        update_freq='batch',
    )

    checkpoint_callback = ModelCheckpointWithoutSaveTraces(
        filepath='checkpoints/{}'.format(datetime_string),
    )

    validation_callback = ValidationAccuracy(discocirc_trainer.get_accuracy,
                                             interval=1, log_wandb=config["log_wandb"])

    print('training...')

    callbacks = [tb_callback, validation_callback, checkpoint_callback]
    callbacks = [tb_callback, checkpoint_callback]
    if config["log_wandb"]:
        callbacks.append(WandbCallback())

    if issubclass(trainer_class, NeuralDisCoCirc):
        discocirc_trainer.compile(optimizer=keras.optimizers.Adam(),
                                 run_eagerly=True)


        discocirc_trainer.fit(
            train_dataset,
            epochs=config['epochs'],
            batch_size=config['batch_size'],
            callbacks=callbacks
        )
    else:
        discocirc_trainer.fit(
            epochs=config['epochs'],
            batch_size=config['batch_size'],
            callbacks=callbacks
        )

    accuracy = discocirc_trainer.get_accuracy(discocirc_trainer.dataset)

    print("The accuracy on the train set is", accuracy)

    save_base_path = base_path + save_path + trainer_class.__name__
    Path(save_base_path).mkdir(parents=True, exist_ok=True)
    name = save_base_path + "/" + trainer_class.__name__ + "_" \
           + datetime.utcnow().strftime("%h_%d_%H_%M") + '.pkl'
    discocirc_trainer.save_models(name)

    if config["log_wandb"]:
        wandb.save(name)

# this should the the path to \Neural-DisCoCirc
base_path = os.path.abspath('..')
# base_path = os.path.abspath('.')
config = {
    "epochs": 100,
<<<<<<< HEAD
    "batch_size": 32,
    "wire_dimension": 10,
    "trainer": TrainerIsIn,
    "dataset": "isin_dataset_task1_train.pkl",
=======
    "batch_size": 8,
    "wire_dimension": 2,
    "hidden_layers": [5],
    "is_in_hidden_layers": [10],
    "relevance_hidden_layers": [3],
    "trainer": DisCoCircTrainerAddScaledLogits,
    "dataset": "add_logits_dataset_task1_train.pkl",
>>>>>>> 95063250
    "vocab": "en_qa1.p",
    "log_wandb": True
}


if config["log_wandb"]:
    wandb.init(project="discocirc", entity="domlee", config=config)

if __name__ == "__main__":
    train(base_path,
          "/saved_models/",
          '/data/task_vocab_dicts/',
          "/data/pickled_dataset/")<|MERGE_RESOLUTION|>--- conflicted
+++ resolved
@@ -40,20 +40,15 @@
         lexicon = pickle.load(file)
 
     print('initializing model...')
-<<<<<<< HEAD
     if issubclass(trainer_class, NeuralDisCoCirc):
         discocirc_trainer = TrainerIsIn(lexicon=lexicon, wire_dimension=10,
                                        hidden_layers=[10])
     else:
         discocirc_trainer = trainer_class.from_lexicon(lexicon,
-                                                   config['wire_dimension'])
-=======
-    discocirc_trainer = trainer_class.from_lexicon(lexicon,
                                                    config['wire_dimension'],
                                                    hidden_layers=config['hidden_layers'],
                                                    is_in_hidden_layers=config['is_in_hidden_layers'],
                                                    relevance_hidden_layers=config['relevance_hidden_layers'])
->>>>>>> 95063250
 
     print('loading pickled dataset...')
     with open(base_path + data_path + config['dataset'],
@@ -135,24 +130,16 @@
 # base_path = os.path.abspath('.')
 config = {
     "epochs": 100,
-<<<<<<< HEAD
     "batch_size": 32,
     "wire_dimension": 10,
-    "trainer": TrainerIsIn,
-    "dataset": "isin_dataset_task1_train.pkl",
-=======
-    "batch_size": 8,
-    "wire_dimension": 2,
     "hidden_layers": [5],
     "is_in_hidden_layers": [10],
     "relevance_hidden_layers": [3],
-    "trainer": DisCoCircTrainerAddScaledLogits,
-    "dataset": "add_logits_dataset_task1_train.pkl",
->>>>>>> 95063250
+    "trainer": TrainerIsIn,
+    "dataset": "isin_dataset_task1_train.pkl",
     "vocab": "en_qa1.p",
-    "log_wandb": True
+    "log_wandb": False
 }
-
 
 if config["log_wandb"]:
     wandb.init(project="discocirc", entity="domlee", config=config)
