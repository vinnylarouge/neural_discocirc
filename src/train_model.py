--- conflicted
+++ resolved
@@ -19,7 +19,7 @@
 
 from network.add_logits_trainer import DisCoCircTrainerAddLogits
 from network.add_scaled_logits_trainer import DisCoCircTrainerAddScaledLogits
-from network.weighted_sum_of_wires_trainer import DisCoCircTrainerWeightedSumOfWires
+from network.added_wires_to_logits_trainer import DisCoCircTrainerAddedWiresToLogits
 from network.is_in_trainer import DisCoCircTrainerIsIn
 from network.lstm_trainer import DisCoCircTrainerLSTM
 from network.textspace_trainer import DisCoCircTrainerTextspace
@@ -31,26 +31,17 @@
 config = {
     "epochs": 100,
     "batch_size": 8,
-<<<<<<< HEAD
     "trainer": TrainerIsIn,
     "dataset": "isin_dataset_task1_train.pkl",
-=======
-    "trainer": DisCoCircTrainerAddScaledLogits,
-    "dataset": "add_logits_dataset_task1_train.pkl",
->>>>>>> b8e97b50
     "vocab": "en_qa1.p",
     "log_wandb": False
 }
 model_config = {
     "wire_dimension": 2,
     "hidden_layers": [5],
-<<<<<<< HEAD
-    # "is_in_hidden_layers": [10],
-=======
     "is_in_hidden_layers": [10],
     "softmax_relevancies": False,
     "softmax_logits": False
->>>>>>> b8e97b50
     # "relevance_hidden_layers": [3],
 }
 config.update(model_config)
